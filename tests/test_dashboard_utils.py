--- conflicted
+++ resolved
@@ -187,19 +187,7 @@
 def test_layout_functions_return_components(monkeypatch):
     _, _, _, layout, _ = load_modules(monkeypatch)
 
-<<<<<<< HEAD
-    dash_layout = layout.render_new_dashboard()
-    assert dash_layout is not None
-    assert hasattr(dash_layout, "children")
-
-    floor_layout = layout.render_floor_machine_layout_with_customizable_names()
-    assert floor_layout is not None
-    assert hasattr(floor_layout, "children")
-
-    enhanced_layout = layout.render_floor_machine_layout_enhanced_with_selection()
-    assert enhanced_layout is not None
-    assert hasattr(enhanced_layout, "children")
-=======
+
     assert layout.render_new_dashboard() is None
     assert layout.render_floor_machine_layout_with_customizable_names() is None
     assert (
@@ -242,4 +230,3 @@
     startup.delayed_startup_connect()
 
     assert calls["connect"] == "opc.tcp://example:4840"
->>>>>>> ad76b2e4
