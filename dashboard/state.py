--- conflicted
+++ resolved
@@ -1,14 +1,6 @@
 """Application state classes used by the dashboard."""
 
-<<<<<<< HEAD
-from dataclasses import dataclass, field
-from datetime import datetime
-from typing import Any, Dict, List, Optional
 
-
-class AppState:
-    """Minimal application state container."""
-=======
 from datetime import datetime
 
 try:  # pragma: no cover - optional dependency
@@ -19,38 +11,12 @@
 
 class AppState:
     """Simple container for OPC UA connection state."""
->>>>>>> 95087423
+
 
     def __init__(self) -> None:
         self.client = None
         self.connected = False
-<<<<<<< HEAD
-        self.last_update_time: Optional[datetime] = None
-        self.thread_stop_flag = False
-        self.update_thread = None
-        self.tags: Dict[str, "TagData"] = {}
 
-
-app_state = AppState()
-
-
-@dataclass
-class TagData:
-    """Simple structure for maintaining tag history."""
-
-    name: str
-    max_points: int = 1000
-    timestamps: List[datetime] = field(default_factory=list)
-    values: List[Any] = field(default_factory=list)
-    latest_value: Any = None
-
-    def add_value(self, value: Any, timestamp: Optional[datetime] = None) -> None:
-        if timestamp is None:
-            timestamp = datetime.now()
-        self.timestamps.append(timestamp)
-        self.values.append(value)
-        self.latest_value = value
-=======
         self.last_update_time = None
         self.thread_stop_flag = False
         self.update_thread = None
@@ -75,22 +41,12 @@
         self.values.append(value)
         self.latest_value = value
 
->>>>>>> 95087423
+>
         if len(self.timestamps) > self.max_points:
             self.timestamps = self.timestamps[-self.max_points :]
             self.values = self.values[-self.max_points :]
 
-<<<<<<< HEAD
-    def get_dataframe(self):  # pragma: no cover - pandas optional
-        try:
-            import pandas as pd
-        except Exception:  # pragma: no cover - pandas may not be installed
-            return None
-        if not self.timestamps:
-            return pd.DataFrame({"timestamp": [], "value": []})
-        return pd.DataFrame({"timestamp": self.timestamps, "value": self.values})
 
-=======
     def get_dataframe(self):
         if not self.timestamps:
             return pd.DataFrame({"timestamp": [], "value": []}) if pd else None
@@ -102,6 +58,6 @@
 
 
 app_state = AppState()
->>>>>>> 95087423
+
 
 __all__ = ["AppState", "TagData", "app_state"]